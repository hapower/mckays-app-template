--- conflicted
+++ resolved
@@ -1,20 +1,10 @@
-<<<<<<< HEAD
-import { Toaster } from "@/components/ui/toaster"
-=======
 /*
 <ai_context>
 The root server layout for the app.
 </ai_context>
 */
 
-import {
-  createProfileAction,
-  getProfileByUserIdAction
-} from "@/actions/db/profiles-actions"
 import { Toaster } from "@/components/ui/toaster"
-import { PostHogPageview } from "@/components/utilities/posthog/posthog-pageview"
-import { PostHogUserIdentify } from "@/components/utilities/posthog/posthog-user-identity"
->>>>>>> 7f49a2cf
 import { Providers } from "@/components/utilities/providers"
 import { TailwindIndicator } from "@/components/utilities/tailwind-indicator"
 import { cn } from "@/lib/utils"
@@ -48,20 +38,7 @@
           enableSystem={false}
           disableTransitionOnChange
         >
-<<<<<<< HEAD
           {children}
-=======
-          <Providers
-            attribute="class"
-            defaultTheme="light"
-            enableSystem={false}
-            disableTransitionOnChange
-          >
-            <PostHogUserIdentify />
-            <PostHogPageview />
-
-            {children}
->>>>>>> 7f49a2cf
 
           <TailwindIndicator />
 
