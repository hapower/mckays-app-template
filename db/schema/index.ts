--- conflicted
+++ resolved
@@ -1,11 +1,7 @@
-<<<<<<< HEAD
-=======
 /*
 <ai_context>
 Exports the database schema for the app.
 </ai_context>
 */
 
-export * from "./profiles-schema"
->>>>>>> 7f49a2cf
 export * from "./todos-schema"