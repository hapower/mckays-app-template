--- conflicted
+++ resolved
@@ -1,14 +1,10 @@
-<<<<<<< HEAD
-import { todosTable } from "@/db/schema"
-=======
 /*
 <ai_context>
 Initializes the database connection and schema for the app.
 </ai_context>
 */
 
-import { profilesTable, todosTable } from "@/db/schema"
->>>>>>> 7f49a2cf
+import { todosTable } from "@/db/schema"
 import { config } from "dotenv"
 import { drizzle } from "drizzle-orm/postgres-js"
 import postgres from "postgres"
