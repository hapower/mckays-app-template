--- conflicted
+++ resolved
@@ -13,17 +13,7 @@
   CardTitle
 } from "@/components/ui/card"
 import { motion } from "framer-motion"
-<<<<<<< HEAD
 import { AppWindow, Database, LucideIcon } from "lucide-react"
-=======
-import {
-  AppWindow,
-  Database,
-  DollarSign,
-  LucideIcon,
-  Shield
-} from "lucide-react"
->>>>>>> 7f49a2cf
 
 interface FeatureProps {
   title: string
